/**
 * Licensed to the Apache Software Foundation (ASF) under one
 * or more contributor license agreements.  See the NOTICE file
 * distributed with this work for additional information
 * regarding copyright ownership.  The ASF licenses this file
 * to you under the Apache License, Version 2.0 (the
 * "License"); you may not use this file except in compliance
 * with the License.  You may obtain a copy of the License at
 *
 *     http://www.apache.org/licenses/LICENSE-2.0
 *
 * Unless required by applicable law or agreed to in writing, software
 * distributed under the License is distributed on an "AS IS" BASIS,
 * WITHOUT WARRANTIES OR CONDITIONS OF ANY KIND, either express or implied.
 * See the License for the specific language governing permissions and
 * limitations under the License.
 */
package org.apache.hadoop.hdfs.server.namenode;

import java.io.Closeable;
import java.io.FileNotFoundException;
import java.io.IOException;
import java.net.URI;
import java.util.ArrayList;
import java.util.Collection;
import java.util.List;

import org.apache.hadoop.conf.Configuration;
import org.apache.hadoop.fs.ContentSummary;
import org.apache.hadoop.fs.FileAlreadyExistsException;
import org.apache.hadoop.fs.ParentNotDirectoryException;
import org.apache.hadoop.fs.UnresolvedLinkException;
import org.apache.hadoop.fs.Path;
import org.apache.hadoop.fs.Options;
import org.apache.hadoop.fs.Options.Rename;
import org.apache.hadoop.fs.permission.FsPermission;
import org.apache.hadoop.fs.permission.PermissionStatus;
import org.apache.hadoop.hdfs.DistributedFileSystem;
import org.apache.hadoop.hdfs.protocol.Block;
import org.apache.hadoop.hdfs.protocol.ClientProtocol;
import org.apache.hadoop.hdfs.protocol.FSConstants;
import org.apache.hadoop.hdfs.protocol.DirectoryListing;
import org.apache.hadoop.hdfs.protocol.HdfsFileStatus;
import org.apache.hadoop.hdfs.protocol.QuotaExceededException;
import org.apache.hadoop.hdfs.server.common.HdfsConstants.BlockUCState;
import org.apache.hadoop.hdfs.server.common.HdfsConstants.StartupOption;
import org.apache.hadoop.hdfs.DFSConfigKeys;
<<<<<<< HEAD
import org.apache.hadoop.metrics.MetricsContext;
import org.apache.hadoop.metrics.MetricsRecord;
import org.apache.hadoop.metrics.MetricsUtil;
=======
import org.apache.hadoop.security.UserGroupInformation;
>>>>>>> 8d93e39e

/*************************************************
 * FSDirectory stores the filesystem directory state.
 * It handles writing/loading values to disk, and logging
 * changes as we go.
 *
 * It keeps the filename->blockset mapping always-current
 * and logged to disk.
 * 
 *************************************************/
class FSDirectory implements Closeable {

  INodeDirectoryWithQuota rootDir;
  FSImage fsImage;  
  private volatile boolean ready = false;
  private static final long UNKNOWN_DISK_SPACE = -1;
  private final int lsLimit;  // max list limit
  
  /** Access an existing dfs name directory. */
  FSDirectory(FSNamesystem ns, Configuration conf) {
    this(new FSImage(), ns, conf);
    if(conf.getBoolean(DFSConfigKeys.DFS_NAMENODE_NAME_DIR_RESTORE_KEY, 
                       DFSConfigKeys.DFS_NAMENODE_NAME_DIR_RESTORE_DEFAULT)) {
      NameNode.LOG.info("set FSImage.restoreFailedStorage");
      fsImage.setRestoreFailedStorage(true);
    }
    fsImage.setCheckpointDirectories(FSImage.getCheckpointDirs(conf, null),
                                FSImage.getCheckpointEditsDirs(conf, null));
  }

  FSDirectory(FSImage fsImage, FSNamesystem ns, Configuration conf) {
    fsImage.setFSNamesystem(ns);
    rootDir = new INodeDirectoryWithQuota(INodeDirectory.ROOT_NAME,
        ns.createFsOwnerPermissions(new FsPermission((short)0755)),
        Integer.MAX_VALUE, UNKNOWN_DISK_SPACE);
    this.fsImage = fsImage;
    int configuredLimit = conf.getInt(
        DFSConfigKeys.DFS_LIST_LIMIT, DFSConfigKeys.DFS_LIST_LIMIT_DEFAULT);
    this.lsLimit = configuredLimit>0 ?
        configuredLimit : DFSConfigKeys.DFS_LIST_LIMIT_DEFAULT;
  }
    
  private FSNamesystem getFSNamesystem() {
    return fsImage.getFSNamesystem();
  }

  private BlockManager getBlockManager() {
    return getFSNamesystem().blockManager;
  }

<<<<<<< HEAD
  private void initialize(Configuration conf) {
    MetricsContext metricsContext = MetricsUtil.getContext("dfs");
    directoryMetrics = MetricsUtil.createRecord(metricsContext, "FSDirectory");
    directoryMetrics.setTag("sessionId", conf.get(DFSConfigKeys.DFS_METRICS_SESSION_ID_KEY));
  }

=======
>>>>>>> 8d93e39e
  void loadFSImage(Collection<URI> dataDirs,
                   Collection<URI> editsDirs,
                   StartupOption startOpt) 
      throws IOException {
    // format before starting up if requested
    if (startOpt == StartupOption.FORMAT) {
      fsImage.setStorageDirectories(dataDirs, editsDirs);
      fsImage.format();
      startOpt = StartupOption.REGULAR;
    }
    try {
      if (fsImage.recoverTransitionRead(dataDirs, editsDirs, startOpt)) {
        fsImage.saveNamespace(true);
      }
      FSEditLog editLog = fsImage.getEditLog();
      assert editLog != null : "editLog must be initialized";
      fsImage.setCheckpointDirectories(null, null);
    } catch(IOException e) {
      fsImage.close();
      throw e;
    }
    synchronized (this) {
      this.ready = true;
      this.notifyAll();
    }
  }

  private void incrDeletedFileCount(int count) {
    if (getFSNamesystem() != null)
      NameNode.getNameNodeMetrics().numFilesDeleted.inc(count);
  }
    
  /**
   * Shutdown the filestore
   */
  public void close() throws IOException {
    fsImage.close();
  }

  /**
   * Block until the object is ready to be used.
   */
  void waitForReady() {
    if (!ready) {
      synchronized (this) {
        while (!ready) {
          try {
            this.wait(5000);
          } catch (InterruptedException ie) {
          }
        }
      }
    }
  }

  /**
   * Add the given filename to the fs.
   */
  INodeFileUnderConstruction addFile(String path, 
                PermissionStatus permissions,
                short replication,
                long preferredBlockSize,
                String clientName,
                String clientMachine,
                DatanodeDescriptor clientNode,
                long generationStamp) 
                throws IOException, UnresolvedLinkException {
    waitForReady();

    // Always do an implicit mkdirs for parent directory tree.
    long modTime = FSNamesystem.now();
    if (!mkdirs(new Path(path).getParent().toString(), permissions, true,
        modTime)) {
      return null;
    }
    INodeFileUnderConstruction newNode = new INodeFileUnderConstruction(
                                 permissions,replication,
                                 preferredBlockSize, modTime, clientName, 
                                 clientMachine, clientNode);
    synchronized (rootDir) {
      newNode = addNode(path, newNode, UNKNOWN_DISK_SPACE, false);
    }
    if (newNode == null) {
      NameNode.stateChangeLog.info("DIR* FSDirectory.addFile: "
                                   +"failed to add "+path
                                   +" to the file system");
      return null;
    }
    // add create file record to log, record new generation stamp
    fsImage.getEditLog().logOpenFile(path, newNode);

    NameNode.stateChangeLog.debug("DIR* FSDirectory.addFile: "
                                  +path+" is added to the file system");
    return newNode;
  }

  /**
   */
  INode unprotectedAddFile( String path, 
                            PermissionStatus permissions,
                            BlockInfo[] blocks, 
                            short replication,
                            long modificationTime,
                            long atime,
                            long preferredBlockSize) 
      throws UnresolvedLinkException {
    INode newNode;
    long diskspace = UNKNOWN_DISK_SPACE;
    if (blocks == null)
      newNode = new INodeDirectory(permissions, modificationTime);
    else {
      newNode = new INodeFile(permissions, blocks.length, replication,
                              modificationTime, atime, preferredBlockSize);
      diskspace = ((INodeFile)newNode).diskspaceConsumed(blocks);
    }
    synchronized (rootDir) {
      try {
        newNode = addNode(path, newNode, diskspace, false);
        if(newNode != null && blocks != null) {
          int nrBlocks = blocks.length;
          // Add file->block mapping
          INodeFile newF = (INodeFile)newNode;
          for (int i = 0; i < nrBlocks; i++) {
            newF.setBlock(i, getBlockManager().addINode(blocks[i], newF));
          }
        }
      } catch (IOException e) {
        return null;
      }
      return newNode;
    }
  }

  INodeDirectory addToParent( String src,
                              INodeDirectory parentINode,
                              PermissionStatus permissions,
                              Block[] blocks, 
                              String symlink,
                              short replication,
                              long modificationTime,
                              long atime,
                              long nsQuota,
                              long dsQuota,
                              long preferredBlockSize) 
                              throws UnresolvedLinkException {
    // NOTE: This does not update space counts for parents
    // create new inode
    INode newNode;
    if (blocks == null) {
      if (nsQuota >= 0 || dsQuota >= 0) {
        newNode = new INodeDirectoryWithQuota(
            permissions, modificationTime, nsQuota, dsQuota);
      } else {
        newNode = new INodeDirectory(permissions, modificationTime);
      }
    } else  {
      if (symlink.length() != 0) {
        newNode = new INodeSymlink(symlink, modificationTime, atime, permissions);
        ((INodeSymlink)newNode).setLinkValue(symlink);
      } else {
        newNode = new INodeFile(permissions, blocks.length, replication,
                                modificationTime, atime, preferredBlockSize);
      }
    }
    // add new node to the parent
    INodeDirectory newParent = null;
    synchronized (rootDir) {
      try {
        newParent = rootDir.addToParent(src, newNode, parentINode, false);
      } catch (FileNotFoundException e) {
        return null;
      }
      if(newParent == null)
        return null;
      if(blocks != null) {
        int nrBlocks = blocks.length;
        // Add file->block mapping
        assert !newNode.isLink();
        INodeFile newF = (INodeFile)newNode;
        for (int i = 0; i < nrBlocks; i++) {
          BlockInfo blockInfo = new BlockInfo(blocks[i], newF.getReplication());
          newF.setBlock(i, getBlockManager().addINode(blockInfo, newF));
        }
      }
    }
    return newParent;
  }

  /**
   * Add a block to the file. Returns a reference to the added block.
   */
  BlockInfo addBlock(String path,
                     INode[] inodes,
                     Block block,
                     DatanodeDescriptor targets[]
  ) throws QuotaExceededException, IOException  {
    waitForReady();

    synchronized (rootDir) {
      assert inodes[inodes.length-1].isUnderConstruction() :
        "INode should correspond to a file under construction";
      INodeFileUnderConstruction fileINode = 
        (INodeFileUnderConstruction)inodes[inodes.length-1];

      // check quota limits and updated space consumed
      updateCount(inodes, inodes.length-1, 0,
          fileINode.getPreferredBlockSize()*fileINode.getReplication(), true);

      // associate new last block for the file
      BlockInfoUnderConstruction blockInfo =
        new BlockInfoUnderConstruction(
            block,
            fileINode.getReplication(),
            BlockUCState.UNDER_CONSTRUCTION,
            targets);
      getBlockManager().addINode(blockInfo, fileINode);
      fileINode.addBlock(blockInfo);

      NameNode.stateChangeLog.debug("DIR* FSDirectory.addFile: "
                                    + path + " with " + block
                                    + " block is added to the in-memory "
                                    + "file system");
      return blockInfo;
    }
  }

  /**
   * Persist the block list for the inode.
   */
  void persistBlocks(String path, INodeFileUnderConstruction file) {
    waitForReady();

    synchronized (rootDir) {
      fsImage.getEditLog().logOpenFile(path, file);
      NameNode.stateChangeLog.debug("DIR* FSDirectory.persistBlocks: "
                                    +path+" with "+ file.getBlocks().length 
                                    +" blocks is persisted to the file system");
    }
  }

  /**
   * Close file.
   */
  void closeFile(String path, INodeFile file) {
    waitForReady();
    long now = FSNamesystem.now();
    synchronized (rootDir) {
      // file is closed
      file.setModificationTimeForce(now);
      fsImage.getEditLog().logCloseFile(path, file);
      if (NameNode.stateChangeLog.isDebugEnabled()) {
        NameNode.stateChangeLog.debug("DIR* FSDirectory.closeFile: "
                                    +path+" with "+ file.getBlocks().length 
                                    +" blocks is persisted to the file system");
      }
    }
  }

  /**
   * Remove a block to the file.
   */
  boolean removeBlock(String path, INodeFileUnderConstruction fileNode, 
                      Block block) throws IOException {
    waitForReady();

    synchronized (rootDir) {
      // modify file-> block and blocksMap
      fileNode.removeLastBlock(block);
      getBlockManager().removeBlockFromMap(block);
      // If block is removed from blocksMap remove it from corruptReplicasMap
      getBlockManager().removeFromCorruptReplicasMap(block);

      // write modified block locations to log
      fsImage.getEditLog().logOpenFile(path, fileNode);
      NameNode.stateChangeLog.debug("DIR* FSDirectory.addFile: "
                                    +path+" with "+block
                                    +" block is added to the file system");
    }
    return true;
  }

  /**
   * @see #unprotectedRenameTo(String, String, long)
   * @deprecated Use {@link #renameTo(String, String, Rename...)} instead.
   */
  @Deprecated
  boolean renameTo(String src, String dst) 
      throws QuotaExceededException, UnresolvedLinkException, 
      FileAlreadyExistsException {
    if (NameNode.stateChangeLog.isDebugEnabled()) {
      NameNode.stateChangeLog.debug("DIR* FSDirectory.renameTo: "
                                  +src+" to "+dst);
    }
    waitForReady();
    long now = FSNamesystem.now();
    if (!unprotectedRenameTo(src, dst, now))
      return false;
    fsImage.getEditLog().logRename(src, dst, now);
    return true;
  }

  /**
   * @see #unprotectedRenameTo(String, String, long, Options.Rename...)
   */
  void renameTo(String src, String dst, Options.Rename... options)
      throws IOException, UnresolvedLinkException {
    if (NameNode.stateChangeLog.isDebugEnabled()) {
      NameNode.stateChangeLog.debug("DIR* FSDirectory.renameTo: " + src
          + " to " + dst);
    }
    waitForReady();
    long now = FSNamesystem.now();
    if (unprotectedRenameTo(src, dst, now, options)) {
      incrDeletedFileCount(1);
    }
    fsImage.getEditLog().logRename(src, dst, now, options);
  }

  /**
   * Change a path name
   * 
   * @param src source path
   * @param dst destination path
   * @return true if rename succeeds; false otherwise
   * @throws QuotaExceededException if the operation violates any quota limit
   * @throws FileAlreadyExistsException if the src is a symlink that points to dst
   * @deprecated See {@link #renameTo(String, String)}
   */
  @Deprecated
  boolean unprotectedRenameTo(String src, String dst, long timestamp)
    throws QuotaExceededException, UnresolvedLinkException, 
    FileAlreadyExistsException {
    synchronized (rootDir) {
      INode[] srcInodes = rootDir.getExistingPathINodes(src, false);
      INode srcInode = srcInodes[srcInodes.length-1];
      
      // check the validation of the source
      if (srcInode == null) {
        NameNode.stateChangeLog.warn("DIR* FSDirectory.unprotectedRenameTo: "
            + "failed to rename " + src + " to " + dst
            + " because source does not exist");
        return false;
      } 
      if (srcInodes.length == 1) {
        NameNode.stateChangeLog.warn("DIR* FSDirectory.unprotectedRenameTo: "
            +"failed to rename "+src+" to "+dst+ " because source is the root");
        return false;
      }
      if (isDir(dst)) {
        dst += Path.SEPARATOR + new Path(src).getName();
      }
      
      // check the validity of the destination
      if (dst.equals(src)) {
        return true;
      }
<<<<<<< HEAD
=======
      if (srcInode.isLink() && 
          dst.equals(((INodeSymlink)srcInode).getLinkValue())) {
        throw new FileAlreadyExistsException(
            "Cannot rename symlink "+src+" to its target "+dst);
      }
      
>>>>>>> 8d93e39e
      // dst cannot be directory or a file under src
      if (dst.startsWith(src) && 
          dst.charAt(src.length()) == Path.SEPARATOR_CHAR) {
        NameNode.stateChangeLog.warn("DIR* FSDirectory.unprotectedRenameTo: "
            + "failed to rename " + src + " to " + dst
            + " because destination starts with src");
        return false;
      }
      
      byte[][] dstComponents = INode.getPathComponents(dst);
      INode[] dstInodes = new INode[dstComponents.length];
<<<<<<< HEAD
      rootDir.getExistingPathINodes(dstComponents, dstInodes);
=======
      rootDir.getExistingPathINodes(dstComponents, dstInodes, false);
>>>>>>> 8d93e39e
      if (dstInodes[dstInodes.length-1] != null) {
        NameNode.stateChangeLog.warn("DIR* FSDirectory.unprotectedRenameTo: "
                                     +"failed to rename "+src+" to "+dst+ 
                                     " because destination exists");
        return false;
      }
      if (dstInodes[dstInodes.length-2] == null) {
        NameNode.stateChangeLog.warn("DIR* FSDirectory.unprotectedRenameTo: "
            +"failed to rename "+src+" to "+dst+ 
            " because destination's parent does not exist");
        return false;
      }
      
      // Ensure dst has quota to accommodate rename
      verifyQuotaForRename(srcInodes,dstInodes);
      
      INode dstChild = null;
      INode srcChild = null;
      String srcChildName = null;
      try {
        // remove src
        srcChild = removeChild(srcInodes, srcInodes.length-1);
        if (srcChild == null) {
          NameNode.stateChangeLog.warn("DIR* FSDirectory.unprotectedRenameTo: "
              + "failed to rename " + src + " to " + dst
              + " because the source can not be removed");
          return false;
<<<<<<< HEAD
        }
        srcChildName = srcChild.getLocalName();
        srcChild.setLocalName(dstComponents[dstInodes.length-1]);
        
        // add src to the destination
        dstChild = addChildNoQuotaCheck(dstInodes, dstInodes.length - 1,
            srcChild, -1, false);
        if (dstChild != null) {
          srcChild = null;
          if (NameNode.stateChangeLog.isDebugEnabled()) {
            NameNode.stateChangeLog.debug("DIR* FSDirectory.unprotectedRenameTo: " + src
                    + " is renamed to " + dst);
          }
          // update modification time of dst and the parent of src
          srcInodes[srcInodes.length-2].setModificationTime(timestamp);
          dstInodes[dstInodes.length-2].setModificationTime(timestamp);
          return true;
        }
      } finally {
        if (dstChild == null && srcChild != null) {
          // put it back
          srcChild.setLocalName(srcChildName);
          addChildNoQuotaCheck(srcInodes, srcInodes.length - 1, srcChild, -1,
              false);
        }
      }
      NameNode.stateChangeLog.warn("DIR* FSDirectory.unprotectedRenameTo: "
          +"failed to rename "+src+" to "+dst);
      return false;
=======
        }
        srcChildName = srcChild.getLocalName();
        srcChild.setLocalName(dstComponents[dstInodes.length-1]);
        
        // add src to the destination
        dstChild = addChildNoQuotaCheck(dstInodes, dstInodes.length - 1,
            srcChild, UNKNOWN_DISK_SPACE, false);
        if (dstChild != null) {
          srcChild = null;
          if (NameNode.stateChangeLog.isDebugEnabled()) {
            NameNode.stateChangeLog.debug("DIR* FSDirectory.unprotectedRenameTo: " 
                + src + " is renamed to " + dst);
          }
          // update modification time of dst and the parent of src
          srcInodes[srcInodes.length-2].setModificationTime(timestamp);
          dstInodes[dstInodes.length-2].setModificationTime(timestamp);
          return true;
        }
      } finally {
        if (dstChild == null && srcChild != null) {
          // put it back
          srcChild.setLocalName(srcChildName);
          addChildNoQuotaCheck(srcInodes, srcInodes.length - 1, srcChild, 
              UNKNOWN_DISK_SPACE, false);
        }
      }
      NameNode.stateChangeLog.warn("DIR* FSDirectory.unprotectedRenameTo: "
          +"failed to rename "+src+" to "+dst);
      return false;
    }
  }

  /**
   * Rename src to dst.
   * See {@link DistributedFileSystem#rename(Path, Path, Options.Rename...)}
   * for details related to rename semantics.
   * 
   * @param src source path
   * @param dst destination path
   * @param timestamp modification time
   * @param options Rename options
   * @throws IOException if the operation violates any quota limit
   * @throws FileAlreadyExistsException if src equals dst or the src is a 
   *         symlink that points to dst.
   * @return true if rename overwrites {@code dst}
   */
  boolean unprotectedRenameTo(String src, String dst, long timestamp,
      Options.Rename... options) throws IOException,
      UnresolvedLinkException {
    boolean overwrite = false;
    if (null != options) {
      for (Rename option : options) {
        if (option == Rename.OVERWRITE) {
          overwrite = true;
        }
      }
    }
    String error = null;
    synchronized (rootDir) {
      final INode[] srcInodes = rootDir.getExistingPathINodes(src, false);
      final INode srcInode = srcInodes[srcInodes.length - 1];
      // validate source
      if (srcInode == null) {
        error = "rename source " + src + " is not found.";
        NameNode.stateChangeLog.warn("DIR* FSDirectory.unprotectedRenameTo: "
            + error);
        throw new FileNotFoundException(error);
      }
      if (srcInodes.length == 1) {
        error = "rename source cannot be the root";
        NameNode.stateChangeLog.warn("DIR* FSDirectory.unprotectedRenameTo: "
            + error);
        throw new IOException(error);
      }

      // validate the destination
      if (dst.equals(src)) {
        throw new FileAlreadyExistsException(
            "The source "+src+" and destination "+dst+" are the same");
      }
      if (srcInode.isLink() && 
          dst.equals(((INodeSymlink)srcInode).getLinkValue())) {
        throw new FileAlreadyExistsException(
            "Cannot rename symlink "+src+" to its target "+dst);
      }
      // dst cannot be a directory or a file under src
      if (dst.startsWith(src) && 
          dst.charAt(src.length()) == Path.SEPARATOR_CHAR) {
        error = "Rename destination " + dst
            + " is a directory or file under source " + src;
        NameNode.stateChangeLog.warn("DIR* FSDirectory.unprotectedRenameTo: "
            + error);
        throw new IOException(error);
      }
      final byte[][] dstComponents = INode.getPathComponents(dst);
      final INode[] dstInodes = new INode[dstComponents.length];
      rootDir.getExistingPathINodes(dstComponents, dstInodes, false);
      INode dstInode = dstInodes[dstInodes.length - 1];
      if (dstInodes.length == 1) {
        error = "rename destination cannot be the root";
        NameNode.stateChangeLog.warn("DIR* FSDirectory.unprotectedRenameTo: "
            + error);
        throw new IOException(error);
      }
      if (dstInode != null) { // Destination exists
        if (dstInode.isDirectory() != srcInode.isDirectory()) {
          error = "Source " + src + " Destination " + dst
              + " both should be either file or directory";
          NameNode.stateChangeLog.warn("DIR* FSDirectory.unprotectedRenameTo: "
              + error);
          throw new IOException(error);
        }
        if (!overwrite) { // If destination exists, overwrite flag must be true
          error = "rename destination " + dst + " already exists";
          NameNode.stateChangeLog.warn("DIR* FSDirectory.unprotectedRenameTo: "
              + error);
          throw new FileAlreadyExistsException(error);
        }
        List<INode> children = dstInode.isDirectory() ? 
            ((INodeDirectory) dstInode).getChildrenRaw() : null;
        if (children != null && children.size() != 0) {
          error = "rename cannot overwrite non empty destination directory "
              + dst;
          NameNode.stateChangeLog.warn("DIR* FSDirectory.unprotectedRenameTo: "
              + error);
          throw new IOException(error);
        }
      }
      if (dstInodes[dstInodes.length - 2] == null) {
        error = "rename destination parent " + dst + " not found.";
        NameNode.stateChangeLog.warn("DIR* FSDirectory.unprotectedRenameTo: "
            + error);
        throw new FileNotFoundException(error);
      }
      if (!dstInodes[dstInodes.length - 2].isDirectory()) {
        error = "rename destination parent " + dst + " is a file.";
        NameNode.stateChangeLog.warn("DIR* FSDirectory.unprotectedRenameTo: "
            + error);
        throw new ParentNotDirectoryException(error);
      }

      // Ensure dst has quota to accommodate rename
      verifyQuotaForRename(srcInodes, dstInodes);
      INode removedSrc = removeChild(srcInodes, srcInodes.length - 1);
      if (removedSrc == null) {
        error = "Failed to rename " + src + " to " + dst
            + " because the source can not be removed";
        NameNode.stateChangeLog.warn("DIR* FSDirectory.unprotectedRenameTo: "
            + error);
        throw new IOException(error);
      }
      final String srcChildName = removedSrc.getLocalName();
      String dstChildName = null;
      INode removedDst = null;
      try {
        if (dstInode != null) { // dst exists remove it
          removedDst = removeChild(dstInodes, dstInodes.length - 1);
          dstChildName = removedDst.getLocalName();
        }

        INode dstChild = null;
        removedSrc.setLocalName(dstComponents[dstInodes.length - 1]);
        // add src as dst to complete rename
        dstChild = addChildNoQuotaCheck(dstInodes, dstInodes.length - 1,
            removedSrc, UNKNOWN_DISK_SPACE, false);

        int filesDeleted = 0;
        if (dstChild != null) {
          removedSrc = null;
          if (NameNode.stateChangeLog.isDebugEnabled()) {
            NameNode.stateChangeLog
                .debug("DIR* FSDirectory.unprotectedRenameTo: " + src
                    + " is renamed to " + dst);
          }
          srcInodes[srcInodes.length - 2].setModificationTime(timestamp);
          dstInodes[dstInodes.length - 2].setModificationTime(timestamp);

          // Collect the blocks and remove the lease for previous dst
          if (removedDst != null) {
            INode rmdst = removedDst;
            removedDst = null;
            List<Block> collectedBlocks = new ArrayList<Block>();
            filesDeleted = rmdst.collectSubtreeBlocksAndClear(collectedBlocks);
            getFSNamesystem().removePathAndBlocks(src, collectedBlocks);
          }
          return filesDeleted >0;
        }
      } finally {
        if (removedSrc != null) {
          // Rename failed - restore src
          removedSrc.setLocalName(srcChildName);
          addChildNoQuotaCheck(srcInodes, srcInodes.length - 1, removedSrc, 
              UNKNOWN_DISK_SPACE, false);
        }
        if (removedDst != null) {
          // Rename failed - restore dst
          removedDst.setLocalName(dstChildName);
          addChildNoQuotaCheck(dstInodes, dstInodes.length - 1, removedDst, 
              UNKNOWN_DISK_SPACE, false);
        }
      }
      NameNode.stateChangeLog.warn("DIR* FSDirectory.unprotectedRenameTo: "
          + "failed to rename " + src + " to " + dst);
      throw new IOException("rename from " + src + " to " + dst + " failed.");
>>>>>>> 8d93e39e
    }
  }

  /**
   * Set file replication
   * 
   * @param src file name
   * @param replication new replication
   * @param oldReplication old replication - output parameter
   * @return array of file blocks
   * @throws QuotaExceededException
   */
  Block[] setReplication(String src, 
                         short replication,
                         int[] oldReplication
                         ) throws QuotaExceededException, 
                         UnresolvedLinkException {
    waitForReady();
    Block[] fileBlocks = unprotectedSetReplication(src, replication, oldReplication);
    if (fileBlocks != null)  // log replication change
      fsImage.getEditLog().logSetReplication(src, replication);
    return fileBlocks;
  }

  Block[] unprotectedSetReplication(String src, 
                                    short replication,
                                    int[] oldReplication
                                    ) throws QuotaExceededException, 
                                    UnresolvedLinkException {
    if (oldReplication == null) {
      oldReplication = new int[1];
    }
    oldReplication[0] = -1;
    Block[] fileBlocks = null;
    synchronized(rootDir) {
      INode[] inodes = rootDir.getExistingPathINodes(src, true);
      INode inode = inodes[inodes.length - 1];
      if (inode == null) {
        return null;
      }
      assert !inode.isLink();
      if (inode.isDirectory()) {
        return null;
      }
      INodeFile fileNode = (INodeFile)inode;
      oldReplication[0] = fileNode.getReplication();

      // check disk quota
      long dsDelta = (replication - oldReplication[0]) *
           (fileNode.diskspaceConsumed()/oldReplication[0]);
      updateCount(inodes, inodes.length-1, 0, dsDelta, true);

      fileNode.setReplication(replication);
      fileBlocks = fileNode.getBlocks();
    }
    return fileBlocks;
  }

  /**
   * Get the blocksize of a file
   * @param filename the filename
   * @return the number of bytes 
   * @throws IOException if it is a directory or does not exist.
   */
  long getPreferredBlockSize(String filename) 
      throws IOException, UnresolvedLinkException {
    synchronized (rootDir) {
      INode inode = rootDir.getNode(filename, false);
      if (inode == null) {
        throw new FileNotFoundException("File does not exist: " + filename);
      }
      if (inode.isDirectory() || inode.isLink()) {
        throw new IOException("Getting block size of non-file: "+ filename); 
      }
      return ((INodeFile)inode).getPreferredBlockSize();
    }
  }

  boolean exists(String src) throws UnresolvedLinkException {
    src = normalizePath(src);
    synchronized(rootDir) {
      INode inode = rootDir.getNode(src, false);
      if (inode == null) {
         return false;
      }
      return inode.isDirectory() || inode.isLink() 
        ? true 
        : ((INodeFile)inode).getBlocks() != null;
    }
  }

  void setPermission(String src, FsPermission permission
      ) throws FileNotFoundException, UnresolvedLinkException {
    unprotectedSetPermission(src, permission);
    fsImage.getEditLog().logSetPermissions(src, permission);
  }

  void unprotectedSetPermission(String src, FsPermission permissions) 
    throws FileNotFoundException, UnresolvedLinkException {
    synchronized(rootDir) {
        INode inode = rootDir.getNode(src, true);
        if (inode == null) {
            throw new FileNotFoundException("File does not exist: " + src);
        }
        inode.setPermission(permissions);
    }
  }

  void setOwner(String src, String username, String groupname
      ) throws FileNotFoundException, UnresolvedLinkException {
    unprotectedSetOwner(src, username, groupname);
    fsImage.getEditLog().logSetOwner(src, username, groupname);
  }

  void unprotectedSetOwner(String src, String username, String groupname) 
    throws FileNotFoundException, UnresolvedLinkException {
    synchronized(rootDir) {
      INode inode = rootDir.getNode(src, true);
      if (inode == null) {
          throw new FileNotFoundException("File does not exist: " + src);
      }
      if (username != null) {
        inode.setUser(username);
      }
      if (groupname != null) {
        inode.setGroup(groupname);
      }
    }
  }

  /**
   * 
   * @param target
   * @param srcs
   * @throws IOException
   */
  public void concatInternal(String target, String [] srcs) 
      throws IOException, UnresolvedLinkException {
    synchronized(rootDir) {
      // actual move
      waitForReady();

      unprotectedConcat(target, srcs);
      // do the commit
      fsImage.getEditLog().logConcat(target, srcs, FSNamesystem.now());
    }
  }
  

  
  /**
   * Concat all the blocks from srcs to trg
   * and delete the srcs files
   * @param target target file to move the blocks to
   * @param srcs list of file to move the blocks from
   * Must be public because also called from EditLogs
   * NOTE: - it does not update quota (not needed for concat)
   */
  public void unprotectedConcat(String target, String [] srcs) 
      throws IOException, UnresolvedLinkException {
    if (NameNode.stateChangeLog.isDebugEnabled()) {
      NameNode.stateChangeLog.debug("DIR* FSNamesystem.concat to "+target);
    }
    // do the move
    
    INode [] trgINodes =  getExistingPathINodes(target);
    INodeFile trgInode = (INodeFile) trgINodes[trgINodes.length-1];
    INodeDirectory trgParent = (INodeDirectory)trgINodes[trgINodes.length-2];
    
    INodeFile [] allSrcInodes = new INodeFile[srcs.length];
    int i = 0;
    int totalBlocks = 0;
    for(String src : srcs) {
      INodeFile srcInode = getFileINode(src);
      allSrcInodes[i++] = srcInode;
      totalBlocks += srcInode.blocks.length;  
    }
    trgInode.appendBlocks(allSrcInodes, totalBlocks); // copy the blocks
    
    // since we are in the same dir - we can use same parent to remove files
    int count = 0;
    for(INodeFile nodeToRemove: allSrcInodes) {
      if(nodeToRemove == null) continue;
      
      nodeToRemove.blocks = null;
      trgParent.removeChild(nodeToRemove);
      count++;
    }
    
    long now = FSNamesystem.now();
    trgInode.setModificationTime(now);
    trgParent.setModificationTime(now);
    // update quota on the parent directory ('count' files removed, 0 space)
    unprotectedUpdateCount(trgINodes, trgINodes.length-1, - count, 0);
  }

  /**
   * Delete the target directory and collect the blocks under it
   * 
   * @param src Path of a directory to delete
   * @param collectedBlocks Blocks under the deleted directory
   * @return true on successful deletion; else false
   */
  boolean delete(String src, List<Block>collectedBlocks) 
    throws UnresolvedLinkException {
    if (NameNode.stateChangeLog.isDebugEnabled()) {
      NameNode.stateChangeLog.debug("DIR* FSDirectory.delete: " + src);
    }
    waitForReady();
    long now = FSNamesystem.now();
    int filesRemoved = unprotectedDelete(src, collectedBlocks, now);
    if (filesRemoved <= 0) {
      return false;
    }
    incrDeletedFileCount(filesRemoved);
    // Blocks will be deleted later by the caller of this method
    getFSNamesystem().removePathAndBlocks(src, null);
    fsImage.getEditLog().logDelete(src, now);
    return true;
  }
  
  /** Return if a directory is empty or not **/
  boolean isDirEmpty(String src) throws UnresolvedLinkException {
	   boolean dirNotEmpty = true;
    if (!isDir(src)) {
      return true;
    }
    synchronized(rootDir) {
      INode targetNode = rootDir.getNode(src, false);
      assert targetNode != null : "should be taken care in isDir() above";
      if (((INodeDirectory)targetNode).getChildren().size() != 0) {
        dirNotEmpty = false;
      }
    }
    return dirNotEmpty;
  }

  boolean isEmpty() {
    try {
      return isDirEmpty("/");
    } catch (UnresolvedLinkException e) {
      NameNode.stateChangeLog.debug("/ cannot be a symlink");
      assert false : "/ cannot be a symlink";
      return true;
    }
  }

  /**
   * Delete a path from the name space
   * Update the count at each ancestor directory with quota
   * <br>
   * Note: This is to be used by {@link FSEditLog} only.
   * <br>
   * @param src a string representation of a path to an inode
   * @param mtime the time the inode is removed
   */ 
  void unprotectedDelete(String src, long mtime) 
    throws UnresolvedLinkException {
    List<Block> collectedBlocks = new ArrayList<Block>();
    int filesRemoved = unprotectedDelete(src, collectedBlocks, mtime);
    if (filesRemoved > 0) {
      getFSNamesystem().removePathAndBlocks(src, collectedBlocks);
    }
  }
  
  /**
   * Delete a path from the name space
   * Update the count at each ancestor directory with quota
   * @param src a string representation of a path to an inode
   * @param collectedBlocks blocks collected from the deleted path
   * @param mtime the time the inode is removed
   * @return the number of inodes deleted; 0 if no inodes are deleted.
   */ 
  int unprotectedDelete(String src, List<Block> collectedBlocks, 
      long mtime) throws UnresolvedLinkException {
    src = normalizePath(src);

    synchronized (rootDir) {
      INode[] inodes =  rootDir.getExistingPathINodes(src, false);
      INode targetNode = inodes[inodes.length-1];

      if (targetNode == null) { // non-existent src
        NameNode.stateChangeLog.debug("DIR* FSDirectory.unprotectedDelete: "
            +"failed to remove "+src+" because it does not exist");
        return 0;
      }
      if (inodes.length == 1) { // src is the root
        NameNode.stateChangeLog.warn("DIR* FSDirectory.unprotectedDelete: " +
            "failed to remove " + src +
            " because the root is not allowed to be deleted");
        return 0;
      }
      int pos = inodes.length - 1;
      // Remove the node from the namespace
      targetNode = removeChild(inodes, pos);
      if (targetNode == null) {
        return 0;
      }
      // set the parent's modification time
      inodes[pos-1].setModificationTime(mtime);
      int filesRemoved = targetNode.collectSubtreeBlocksAndClear(collectedBlocks);
      if (NameNode.stateChangeLog.isDebugEnabled()) {
        NameNode.stateChangeLog.debug("DIR* FSDirectory.unprotectedDelete: "
          +src+" is removed");
      }
      return filesRemoved;
    }
  }

  /**
   * Replaces the specified inode with the specified one.
   */
  void replaceNode(String path, INodeFile oldnode, INodeFile newnode) 
      throws IOException, UnresolvedLinkException {
    replaceNode(path, oldnode, newnode, true);
  }
  
  /**
   * @see #replaceNode(String, INodeFile, INodeFile)
   */
  private void replaceNode(String path, INodeFile oldnode, INodeFile newnode,
                           boolean updateDiskspace) 
      throws IOException, UnresolvedLinkException {    
    synchronized (rootDir) {
      long dsOld = oldnode.diskspaceConsumed();
      
      //
      // Remove the node from the namespace 
      //
      if (!oldnode.removeNode()) {
        NameNode.stateChangeLog.warn("DIR* FSDirectory.replaceNode: " +
                                     "failed to remove " + path);
        throw new IOException("FSDirectory.replaceNode: " +
                              "failed to remove " + path);
      } 
      
      /* Currently oldnode and newnode are assumed to contain the same
       * blocks. Otherwise, blocks need to be removed from the blocksMap.
       */
      
      rootDir.addNode(path, newnode); 

      //check if disk space needs to be updated.
      long dsNew = 0;
      if (updateDiskspace && (dsNew = newnode.diskspaceConsumed()) != dsOld) {
        try {
          updateSpaceConsumed(path, 0, dsNew-dsOld);
        } catch (QuotaExceededException e) {
          // undo
          replaceNode(path, newnode, oldnode, false);
          throw e;
        }
      }
      
      int index = 0;
      for (BlockInfo b : newnode.getBlocks()) {
        BlockInfo info = getBlockManager().addINode(b, newnode);
        newnode.setBlock(index, info); // inode refers to the block in BlocksMap
        index++;
      }
    }
  }

  /**
   * Get a partial listing of the indicated directory
   *
   * @param src the directory name
   * @param startAfter the name to start listing after
   * @return a partial listing starting after startAfter
   */
  DirectoryListing getListing(String src, byte[] startAfter)
  throws UnresolvedLinkException {
    String srcs = normalizePath(src);

    synchronized (rootDir) {
      INode targetNode = rootDir.getNode(srcs, true);
      if (targetNode == null)
        return null;
      
      if (!targetNode.isDirectory()) {
        return new DirectoryListing(new HdfsFileStatus[]{createFileStatus(
            HdfsFileStatus.EMPTY_NAME, targetNode)}, 0);
      }
      INodeDirectory dirInode = (INodeDirectory)targetNode;
      List<INode> contents = dirInode.getChildren();
      int startChild = dirInode.nextChild(startAfter);
      int totalNumChildren = contents.size();
      int numOfListing = Math.min(totalNumChildren-startChild, this.lsLimit);
      HdfsFileStatus listing[] = new HdfsFileStatus[numOfListing];
      for (int i=0; i<numOfListing; i++) {
        INode cur = contents.get(startChild+i);
        listing[i] = createFileStatus(cur.name, cur);
      }
      return new DirectoryListing(
          listing, totalNumChildren-startChild-numOfListing);
    }
  }

  /** Get the file info for a specific file.
   * @param src The string representation of the path to the file
   * @param resolveLink whether to throw UnresolvedLinkException 
   * @return object containing information regarding the file
   *         or null if file not found
   */
  HdfsFileStatus getFileInfo(String src, boolean resolveLink) 
      throws UnresolvedLinkException {
    String srcs = normalizePath(src);
    synchronized (rootDir) {
      INode targetNode = rootDir.getNode(srcs, resolveLink);
      if (targetNode == null) {
        return null;
      }
      else {
        return createFileStatus(HdfsFileStatus.EMPTY_NAME, targetNode);
      }
    }
  }

  /**
   * Get the blocks associated with the file.
   */
  Block[] getFileBlocks(String src) throws UnresolvedLinkException {
    waitForReady();
    synchronized (rootDir) {
      INode targetNode = rootDir.getNode(src, false);
      if (targetNode == null)
        return null;
      if (targetNode.isDirectory())
        return null;
      if (targetNode.isLink()) 
        return null;
      return ((INodeFile)targetNode).getBlocks();
    }
  }

  /**
   * Get {@link INode} associated with the file.
   */
  INodeFile getFileINode(String src) throws UnresolvedLinkException {
    synchronized (rootDir) {
      INode inode = rootDir.getNode(src, true);
      if (inode == null || inode.isDirectory())
        return null;
      assert !inode.isLink();      
      return (INodeFile)inode;
    }
  }

  /**
   * Retrieve the existing INodes along the given path.
   * 
   * @param path the path to explore
   * @return INodes array containing the existing INodes in the order they
   *         appear when following the path from the root INode to the
   *         deepest INodes. The array size will be the number of expected
   *         components in the path, and non existing components will be
   *         filled with null
   *         
   * @see INodeDirectory#getExistingPathINodes(byte[][], INode[])
   */
  INode[] getExistingPathINodes(String path) 
    throws UnresolvedLinkException {
    synchronized (rootDir){
      return rootDir.getExistingPathINodes(path, true);
    }
  }
  
  /** 
   * Check whether the filepath could be created
   */
  boolean isValidToCreate(String src) throws UnresolvedLinkException {
    String srcs = normalizePath(src);
    synchronized (rootDir) {
      if (srcs.startsWith("/") && 
          !srcs.endsWith("/") && 
          rootDir.getNode(srcs, false) == null) {
        return true;
      } else {
        return false;
      }
    }
  }

  /**
   * Check whether the path specifies a directory
   */
  boolean isDir(String src) throws UnresolvedLinkException {
    synchronized (rootDir) {
      INode node = rootDir.getNode(normalizePath(src), false);
      return node != null && node.isDirectory();
    }
  }

  /** Updates namespace and diskspace consumed for all
   * directories until the parent directory of file represented by path.
   * 
   * @param path path for the file.
   * @param nsDelta the delta change of namespace
   * @param dsDelta the delta change of diskspace
   * @throws QuotaExceededException if the new count violates any quota limit
   * @throws FileNotFound if path does not exist.
   */
  void updateSpaceConsumed(String path, long nsDelta, long dsDelta)
                                         throws QuotaExceededException,
                                                FileNotFoundException,
                                                UnresolvedLinkException {
    synchronized (rootDir) {
      INode[] inodes = rootDir.getExistingPathINodes(path, false);
      int len = inodes.length;
      if (inodes[len - 1] == null) {
        throw new FileNotFoundException(path + 
                                        " does not exist under rootDir.");
      }
      updateCount(inodes, len-1, nsDelta, dsDelta, true);
    }
  }
  
  /** update count of each inode with quota
   * 
   * @param inodes an array of inodes on a path
   * @param numOfINodes the number of inodes to update starting from index 0
   * @param nsDelta the delta change of namespace
   * @param dsDelta the delta change of diskspace
   * @param checkQuota if true then check if quota is exceeded
   * @throws QuotaExceededException if the new count violates any quota limit
   */
  private void updateCount(INode[] inodes, int numOfINodes, 
                           long nsDelta, long dsDelta, boolean checkQuota)
                           throws QuotaExceededException {
    if (!ready) {
      //still initializing. do not check or update quotas.
      return;
    }
    if (numOfINodes>inodes.length) {
      numOfINodes = inodes.length;
    }
    if (checkQuota) {
      verifyQuota(inodes, numOfINodes, nsDelta, dsDelta, null);
    }
    for(int i = 0; i < numOfINodes; i++) {
      if (inodes[i].isQuotaSet()) { // a directory with quota
        INodeDirectoryWithQuota node =(INodeDirectoryWithQuota)inodes[i]; 
        node.updateNumItemsInTree(nsDelta, dsDelta);
      }
    }
  }
  
  /** 
   * update quota of each inode and check to see if quota is exceeded. 
   * See {@link #updateCount(INode[], int, long, long, boolean)}
   */ 
  private void updateCountNoQuotaCheck(INode[] inodes, int numOfINodes, 
                           long nsDelta, long dsDelta) {
    try {
      updateCount(inodes, numOfINodes, nsDelta, dsDelta, false);
    } catch (QuotaExceededException e) {
      NameNode.LOG.warn("FSDirectory.updateCountNoQuotaCheck - unexpected ", e);
<<<<<<< HEAD
=======
    }
  }
  
  /**
   * updates quota without verification
   * callers responsibility is to make sure quota is not exceeded
   * @param inodes
   * @param numOfINodes
   * @param nsDelta
   * @param dsDelta
   */
   void unprotectedUpdateCount(INode[] inodes, int numOfINodes, 
                                      long nsDelta, long dsDelta) {
    for(int i=0; i < numOfINodes; i++) {
      if (inodes[i].isQuotaSet()) { // a directory with quota
        INodeDirectoryWithQuota node =(INodeDirectoryWithQuota)inodes[i]; 
        node.unprotectedUpdateNumItemsInTree(nsDelta, dsDelta);
      }
>>>>>>> 8d93e39e
    }
  }
  
  /** Return the name of the path represented by inodes at [0, pos] */
  private static String getFullPathName(INode[] inodes, int pos) {
    StringBuilder fullPathName = new StringBuilder();
    for (int i=1; i<=pos; i++) {
      fullPathName.append(Path.SEPARATOR_CHAR).append(inodes[i].getLocalName());
    }
    return fullPathName.toString();
  }

  /** Return the full path name of the specified inode */
  static String getFullPathName(INode inode) {
    // calculate the depth of this inode from root
    int depth = 0;
    for (INode i = inode; i != null; i = i.parent) {
      depth++;
    }
    INode[] inodes = new INode[depth];

    // fill up the inodes in the path from this inode to root
    for (int i = 0; i < depth; i++) {
      inodes[depth-i-1] = inode;
      inode = inode.parent;
    }
    return getFullPathName(inodes, depth-1);
  }
  
  /**
   * Create a directory 
   * If ancestor directories do not exist, automatically create them.

   * @param src string representation of the path to the directory
   * @param permissions the permission of the directory
   * @param inheritPermission if the permission of the directory should inherit
   *                          from its parent or not. The automatically created
   *                          ones always inherit its permission from its parent
   * @param now creation time
   * @return true if the operation succeeds false otherwise
   * @throws FileNotFoundException if an ancestor or itself is a file
   * @throws QuotaExceededException if directory creation violates 
   *                                any quota limit
   * @throws UnresolvedLinkException if a symlink is encountered in src.                      
   */
  boolean mkdirs(String src, PermissionStatus permissions,
      boolean inheritPermission, long now)
      throws FileAlreadyExistsException, QuotaExceededException, 
             UnresolvedLinkException {
    src = normalizePath(src);
    String[] names = INode.getPathNames(src);
    byte[][] components = INode.getPathComponents(names);
    INode[] inodes = new INode[components.length];

    synchronized(rootDir) {
      rootDir.getExistingPathINodes(components, inodes, false);

      // find the index of the first null in inodes[]
      StringBuilder pathbuilder = new StringBuilder();
      int i = 1;
      for(; i < inodes.length && inodes[i] != null; i++) {
        pathbuilder.append(Path.SEPARATOR + names[i]);
        if (!inodes[i].isDirectory()) {
          throw new FileAlreadyExistsException("Parent path is not a directory: "
              + pathbuilder+ " "+inodes[i].getLocalName());
        }
      }

      // create directories beginning from the first null index
      for(; i < inodes.length; i++) {
        pathbuilder.append(Path.SEPARATOR + names[i]);
        String cur = pathbuilder.toString();
        unprotectedMkdir(inodes, i, components[i], permissions,
            inheritPermission || i != components.length-1, now);
        if (inodes[i] == null) {
          return false;
        }
        // Directory creation also count towards FilesCreated
        // to match count of FilesDeleted metric.
        if (getFSNamesystem() != null)
          NameNode.getNameNodeMetrics().numFilesCreated.inc();
        fsImage.getEditLog().logMkDir(cur, inodes[i]);
        NameNode.stateChangeLog.debug(
            "DIR* FSDirectory.mkdirs: created directory " + cur);
      }
    }
    return true;
  }

  /**
   */
  INode unprotectedMkdir(String src, PermissionStatus permissions,
                          long timestamp) throws QuotaExceededException,
                          UnresolvedLinkException {
    byte[][] components = INode.getPathComponents(src);
    INode[] inodes = new INode[components.length];
    synchronized (rootDir) {
      rootDir.getExistingPathINodes(components, inodes, false);
      unprotectedMkdir(inodes, inodes.length-1, components[inodes.length-1],
          permissions, false, timestamp);
      return inodes[inodes.length-1];
    }
  }

  /** create a directory at index pos.
   * The parent path to the directory is at [0, pos-1].
   * All ancestors exist. Newly created one stored at index pos.
   */
  private void unprotectedMkdir(INode[] inodes, int pos,
      byte[] name, PermissionStatus permission, boolean inheritPermission,
      long timestamp) throws QuotaExceededException {
    inodes[pos] = addChild(inodes, pos, 
        new INodeDirectory(name, permission, timestamp),
        -1, inheritPermission );
  }
  
  /** Add a node child to the namespace. The full path name of the node is src.
   * childDiskspace should be -1, if unknown. 
   * QuotaExceededException is thrown if it violates quota limit */
  private <T extends INode> T addNode(String src, T child, 
        long childDiskspace, boolean inheritPermission) 
  throws QuotaExceededException, UnresolvedLinkException {
    byte[][] components = INode.getPathComponents(src);
    child.setLocalName(components[components.length-1]);
    INode[] inodes = new INode[components.length];
    synchronized (rootDir) {
      rootDir.getExistingPathINodes(components, inodes, false);
      return addChild(inodes, inodes.length-1, child, childDiskspace,
                      inheritPermission);
    }
  }

  /**
   * Verify quota for adding or moving a new INode with required 
   * namespace and diskspace to a given position.
   *  
   * @param inodes INodes corresponding to a path
   * @param pos position where a new INode will be added
   * @param nsDelta needed namespace
   * @param dsDelta needed diskspace
   * @param commonAncestor Last node in inodes array that is a common ancestor
   *          for a INode that is being moved from one location to the other.
   *          Pass null if a node is not being moved.
   * @throws QuotaExceededException if quota limit is exceeded.
   */
  private void verifyQuota(INode[] inodes, int pos, long nsDelta, long dsDelta,
      INode commonAncestor) throws QuotaExceededException {
    if (!ready) {
      // Do not check quota if edits log is still being processed
      return;
    }
<<<<<<< HEAD
=======
    if (nsDelta <= 0 && dsDelta <= 0) {
      // if quota is being freed or not being consumed
      return;
    }
>>>>>>> 8d93e39e
    if (pos>inodes.length) {
      pos = inodes.length;
    }
    int i = pos - 1;
    try {
      // check existing components in the path  
      for(; i >= 0; i--) {
        if (commonAncestor == inodes[i]) {
          // Moving an existing node. Stop checking for quota when common
          // ancestor is reached
          return;
        }
        if (inodes[i].isQuotaSet()) { // a directory with quota
          INodeDirectoryWithQuota node =(INodeDirectoryWithQuota)inodes[i]; 
          node.verifyQuota(nsDelta, dsDelta);
        }
      }
    } catch (QuotaExceededException e) {
      e.setPathName(getFullPathName(inodes, i));
      throw e;
    }
  }
  
  /**
   * Verify quota for rename operation where srcInodes[srcInodes.length-1] moves
   * dstInodes[dstInodes.length-1]
   * 
   * @param srcInodes directory from where node is being moved.
   * @param dstInodes directory to where node is moved to.
   * @throws QuotaExceededException if quota limit is exceeded.
   */
  private void verifyQuotaForRename(INode[] srcInodes, INode[]dstInodes)
      throws QuotaExceededException {
    if (!ready) {
      // Do not check quota if edits log is still being processed
      return;
    }
    INode srcInode = srcInodes[srcInodes.length - 1];
    INode commonAncestor = null;
    for(int i =0;srcInodes[i] == dstInodes[i]; i++) {
      commonAncestor = srcInodes[i];
    }
<<<<<<< HEAD
    INode.DirCounts counts = new INode.DirCounts();
    srcInode.spaceConsumedInTree(counts);
    verifyQuota(dstInodes, dstInodes.length - 1, counts.getNsCount(),
            counts.getDsCount(), commonAncestor);
=======
    INode.DirCounts srcCounts = new INode.DirCounts();
    srcInode.spaceConsumedInTree(srcCounts);
    long nsDelta = srcCounts.getNsCount();
    long dsDelta = srcCounts.getDsCount();
    
    // Reduce the required quota by dst that is being removed
    INode dstInode = dstInodes[dstInodes.length - 1];
    if (dstInode != null) {
      INode.DirCounts dstCounts = new INode.DirCounts();
      dstInode.spaceConsumedInTree(dstCounts);
      nsDelta -= dstCounts.getNsCount();
      dsDelta -= dstCounts.getDsCount();
    }
    verifyQuota(dstInodes, dstInodes.length - 1, nsDelta, dsDelta,
        commonAncestor);
>>>>>>> 8d93e39e
  }
  
  /** Add a node child to the inodes at index pos. 
   * Its ancestors are stored at [0, pos-1]. 
   * QuotaExceededException is thrown if it violates quota limit */
  private <T extends INode> T addChild(INode[] pathComponents, int pos,
      T child, long childDiskspace, boolean inheritPermission,
      boolean checkQuota) throws QuotaExceededException {
    INode.DirCounts counts = new INode.DirCounts();
    child.spaceConsumedInTree(counts);
    if (childDiskspace < 0) {
      childDiskspace = counts.getDsCount();
    }
    updateCount(pathComponents, pos, counts.getNsCount(), childDiskspace,
        checkQuota);
<<<<<<< HEAD
=======
    if (pathComponents[pos-1] == null) {
      throw new NullPointerException("Panic: parent does not exist");
    }
>>>>>>> 8d93e39e
    T addedNode = ((INodeDirectory)pathComponents[pos-1]).addChild(
        child, inheritPermission);
    if (addedNode == null) {
      updateCount(pathComponents, pos, -counts.getNsCount(), 
          -childDiskspace, true);
    }
    return addedNode;
  }

  private <T extends INode> T addChild(INode[] pathComponents, int pos,
      T child, long childDiskspace, boolean inheritPermission)
      throws QuotaExceededException {
    return addChild(pathComponents, pos, child, childDiskspace,
        inheritPermission, true);
  }
  
  private <T extends INode> T addChildNoQuotaCheck(INode[] pathComponents,
      int pos, T child, long childDiskspace, boolean inheritPermission) {
    T inode = null;
    try {
      inode = addChild(pathComponents, pos, child, childDiskspace,
          inheritPermission, false);
    } catch (QuotaExceededException e) {
      NameNode.LOG.warn("FSDirectory.addChildNoQuotaCheck - unexpected", e); 
    }
    return inode;
  }
  
  /** Remove an inode at index pos from the namespace.
   * Its ancestors are stored at [0, pos-1].
   * Count of each ancestor with quota is also updated.
   * Return the removed node; null if the removal fails.
   */
  private INode removeChild(INode[] pathComponents, int pos) {
    INode removedNode = 
      ((INodeDirectory)pathComponents[pos-1]).removeChild(pathComponents[pos]);
    if (removedNode != null) {
      INode.DirCounts counts = new INode.DirCounts();
      removedNode.spaceConsumedInTree(counts);
      updateCountNoQuotaCheck(pathComponents, pos,
                  -counts.getNsCount(), -counts.getDsCount());
    }
    return removedNode;
  }
  
  /**
   */
  String normalizePath(String src) {
    if (src.length() > 1 && src.endsWith("/")) {
      src = src.substring(0, src.length() - 1);
    }
    return src;
  }

  ContentSummary getContentSummary(String src) 
    throws FileNotFoundException, UnresolvedLinkException {
    String srcs = normalizePath(src);
    synchronized (rootDir) {
      INode targetNode = rootDir.getNode(srcs, false);
      if (targetNode == null) {
        throw new FileNotFoundException("File does not exist: " + srcs);
      }
      else {
        return targetNode.computeContentSummary();
      }
    }
  }

  /** Update the count of each directory with quota in the namespace
   * A directory's count is defined as the total number inodes in the tree
   * rooted at the directory.
   * 
   * This is an update of existing state of the filesystem and does not
   * throw QuotaExceededException.
   */
  void updateCountForINodeWithQuota() {
    updateCountForINodeWithQuota(rootDir, new INode.DirCounts(), 
                                 new ArrayList<INode>(50));
  }
  
  /** 
   * Update the count of the directory if it has a quota and return the count
   * 
   * This does not throw a QuotaExceededException. This is just an update
   * of of existing state and throwing QuotaExceededException does not help
   * with fixing the state, if there is a problem.
   * 
   * @param dir the root of the tree that represents the directory
   * @param counters counters for name space and disk space
   * @param nodesInPath INodes for the each of components in the path.
   */
  private static void updateCountForINodeWithQuota(INodeDirectory dir, 
                                               INode.DirCounts counts,
                                               ArrayList<INode> nodesInPath) {
    long parentNamespace = counts.nsCount;
    long parentDiskspace = counts.dsCount;
    
    counts.nsCount = 1L;//for self. should not call node.spaceConsumedInTree()
    counts.dsCount = 0L;
    
    /* We don't need nodesInPath if we could use 'parent' field in 
     * INode. using 'parent' is not currently recommended. */
    nodesInPath.add(dir);

    for (INode child : dir.getChildren()) {
      if (child.isDirectory()) {
        updateCountForINodeWithQuota((INodeDirectory)child, 
                                     counts, nodesInPath);
      } else if (child.isLink()) {
        counts.nsCount += 1;
      } else { // reduce recursive calls
        counts.nsCount += 1;
        counts.dsCount += ((INodeFile)child).diskspaceConsumed();
      }
    }
      
    if (dir.isQuotaSet()) {
      ((INodeDirectoryWithQuota)dir).setSpaceConsumed(counts.nsCount,
                                                      counts.dsCount);

      // check if quota is violated for some reason.
      if ((dir.getNsQuota() >= 0 && counts.nsCount > dir.getNsQuota()) ||
          (dir.getDsQuota() >= 0 && counts.dsCount > dir.getDsQuota())) {

        // can only happen because of a software bug. the bug should be fixed.
        StringBuilder path = new StringBuilder(512);
        for (INode n : nodesInPath) {
          path.append('/');
          path.append(n.getLocalName());
        }
        
        NameNode.LOG.warn("Quota violation in image for " + path + 
                          " (Namespace quota : " + dir.getNsQuota() +
                          " consumed : " + counts.nsCount + ")" +
                          " (Diskspace quota : " + dir.getDsQuota() +
                          " consumed : " + counts.dsCount + ").");
      }            
    }
      
    // pop 
    nodesInPath.remove(nodesInPath.size()-1);
    
    counts.nsCount += parentNamespace;
    counts.dsCount += parentDiskspace;
  }
  
  /**
   * See {@link ClientProtocol#setQuota(String, long, long)} for the contract.
   * Sets quota for for a directory.
   * @returns INodeDirectory if any of the quotas have changed. null other wise.
   * @throws FileNotFoundException if the path does not exist or is a file
   * @throws QuotaExceededException if the directory tree size is 
   *                                greater than the given quota
   * @throws UnresolvedLinkException if a symlink is encountered in src.
   */
  INodeDirectory unprotectedSetQuota(String src, long nsQuota, long dsQuota)
    throws FileNotFoundException, QuotaExceededException, 
    UnresolvedLinkException {
    // sanity check
    if ((nsQuota < 0 && nsQuota != FSConstants.QUOTA_DONT_SET && 
         nsQuota < FSConstants.QUOTA_RESET) || 
        (dsQuota < 0 && dsQuota != FSConstants.QUOTA_DONT_SET && 
          dsQuota < FSConstants.QUOTA_RESET)) {
      throw new IllegalArgumentException("Illegal value for nsQuota or " +
                                         "dsQuota : " + nsQuota + " and " +
                                         dsQuota);
    }
    
    String srcs = normalizePath(src);

    synchronized(rootDir) {
      INode[] inodes = rootDir.getExistingPathINodes(src, true);
      INode targetNode = inodes[inodes.length-1];
      if (targetNode == null) {
        throw new FileNotFoundException("Directory does not exist: " + srcs);
      } else if (!targetNode.isDirectory()) {
        throw new FileNotFoundException("Cannot set quota on a file: " + srcs);  
      } else { // a directory inode
        INodeDirectory dirNode = (INodeDirectory)targetNode;
        long oldNsQuota = dirNode.getNsQuota();
        long oldDsQuota = dirNode.getDsQuota();
        if (nsQuota == FSConstants.QUOTA_DONT_SET) {
          nsQuota = oldNsQuota;
        }
        if (dsQuota == FSConstants.QUOTA_DONT_SET) {
          dsQuota = oldDsQuota;
        }        

        if (dirNode instanceof INodeDirectoryWithQuota) { 
          // a directory with quota; so set the quota to the new value
          ((INodeDirectoryWithQuota)dirNode).setQuota(nsQuota, dsQuota);
        } else {
          // a non-quota directory; so replace it with a directory with quota
          INodeDirectoryWithQuota newNode = 
            new INodeDirectoryWithQuota(nsQuota, dsQuota, dirNode);
          // non-root directory node; parent != null
          INodeDirectory parent = (INodeDirectory)inodes[inodes.length-2];
          dirNode = newNode;
          parent.replaceChild(newNode);
        }
        return (oldNsQuota != nsQuota || oldDsQuota != dsQuota) ? dirNode : null;
      }
    }
  }
  
  /**
   * See {@link ClientProtocol#setQuota(String, long, long)} for the 
   * contract.
   * @see #unprotectedSetQuota(String, long, long)
   */
  void setQuota(String src, long nsQuota, long dsQuota) 
    throws FileNotFoundException, QuotaExceededException,
    UnresolvedLinkException { 
    synchronized (rootDir) {    
      INodeDirectory dir = unprotectedSetQuota(src, nsQuota, dsQuota);
      if (dir != null) {
        fsImage.getEditLog().logSetQuota(src, dir.getNsQuota(), 
                                         dir.getDsQuota());
      }
    }
  }
  
  long totalInodes() {
    synchronized (rootDir) {
      return rootDir.numItemsInTree();
    }
  }

  /**
   * Sets the access time on the file. Logs it in the transaction log
   */
  void setTimes(String src, INodeFile inode, long mtime, long atime, boolean force) {
    if (unprotectedSetTimes(src, inode, mtime, atime, force)) {
      fsImage.getEditLog().logTimes(src, mtime, atime);
    }
  }

  boolean unprotectedSetTimes(String src, long mtime, long atime, boolean force) 
    throws UnresolvedLinkException {
    synchronized(rootDir) {
      INodeFile inode = getFileINode(src);
      return unprotectedSetTimes(src, inode, mtime, atime, force);
    }
  }

  private boolean unprotectedSetTimes(String src, INodeFile inode, long mtime,
                                      long atime, boolean force) {
    boolean status = false;
    if (mtime != -1) {
      inode.setModificationTimeForce(mtime);
      status = true;
    }
    if (atime != -1) {
      long inodeTime = inode.getAccessTime();

      // if the last access time update was within the last precision interval, then
      // no need to store access time
      if (atime <= inodeTime + getFSNamesystem().getAccessTimePrecision() && !force) {
        status =  false;
      } else {
        inode.setAccessTime(atime);
        status = true;
      }
    } 
    return status;
  }

  /**
   * Reset the entire namespace tree.
   */
  void reset() {
    rootDir = new INodeDirectoryWithQuota(INodeDirectory.ROOT_NAME,
        getFSNamesystem().createFsOwnerPermissions(new FsPermission((short)0755)),
        Integer.MAX_VALUE, -1);
  }

  /**
   * Create FileStatus by file INode 
   */
   private static HdfsFileStatus createFileStatus(byte[] path, INode node) {
    // length is zero for directories
    return new HdfsFileStatus(
        node instanceof INodeFile ? ((INodeFile)node).computeFileSize(true) : 0, 
        node.isDirectory(), 
        (node.isDirectory() || node.isLink()) ? 0 : ((INodeFile)node).getReplication(), 
        (node.isDirectory() || node.isLink()) ? 0 : ((INodeFile)node).getPreferredBlockSize(),
        node.getModificationTime(),
        node.getAccessTime(),
        node.getFsPermission(),
        node.getUserName(),
        node.getGroupName(),
        node.isLink() ? ((INodeSymlink)node).getSymlink() : null,
        path);
  }

  /**
   * Add the given symbolic link to the fs. Record it in the edits log.
   */
  INodeSymlink addSymlink(String path, String target, 
                          PermissionStatus dirPerms,
                          boolean createParent) 
      throws IOException, UnresolvedLinkException {
    waitForReady();

    final long modTime = FSNamesystem.now();
    if (createParent) {
      final String parent = new Path(path).getParent().toString();
      if (!mkdirs(parent, dirPerms, true, modTime)) {
        return null;
      }
    }
    final String userName = UserGroupInformation.getCurrentUser().getUserName();
    INodeSymlink newNode = unprotectedSymlink(path, target, modTime, modTime,
      new PermissionStatus(userName, null, FsPermission.getDefault()));         
    if (newNode == null) {
      NameNode.stateChangeLog.info("DIR* FSDirectory.addSymlink: "
                                   +"failed to add "+path
                                   +" to the file system");
      return null;
    }
    fsImage.getEditLog().logSymlink(path, target, modTime, modTime, newNode);
    
    NameNode.stateChangeLog.debug("DIR* FSDirectory.addSymlink: "
                                  +path+" is added to the file system");
    return newNode;
  }

  /**
   * Add the specified path into the namespace. Invoked from edit log processing.
   */
  INodeSymlink unprotectedSymlink(String path, String target, long modTime, 
                                  long atime, PermissionStatus perm) 
      throws UnresolvedLinkException {
    INodeSymlink newNode = new INodeSymlink(target, modTime, atime, perm);
    try {
      synchronized (rootDir) {
        newNode = addNode(path, newNode, UNKNOWN_DISK_SPACE, false);
      }
    } catch (UnresolvedLinkException e) {
      /* All UnresolvedLinkExceptions should have been resolved by now, but we
       * should re-throw them in case that changes so they are not swallowed 
       * by catching IOException below.
       */
      throw e;
    } catch (IOException e) {
      return null;
    }
    return newNode;
  }
}<|MERGE_RESOLUTION|>--- conflicted
+++ resolved
@@ -45,13 +45,7 @@
 import org.apache.hadoop.hdfs.server.common.HdfsConstants.BlockUCState;
 import org.apache.hadoop.hdfs.server.common.HdfsConstants.StartupOption;
 import org.apache.hadoop.hdfs.DFSConfigKeys;
-<<<<<<< HEAD
-import org.apache.hadoop.metrics.MetricsContext;
-import org.apache.hadoop.metrics.MetricsRecord;
-import org.apache.hadoop.metrics.MetricsUtil;
-=======
 import org.apache.hadoop.security.UserGroupInformation;
->>>>>>> 8d93e39e
 
 /*************************************************
  * FSDirectory stores the filesystem directory state.
@@ -102,15 +96,6 @@
     return getFSNamesystem().blockManager;
   }
 
-<<<<<<< HEAD
-  private void initialize(Configuration conf) {
-    MetricsContext metricsContext = MetricsUtil.getContext("dfs");
-    directoryMetrics = MetricsUtil.createRecord(metricsContext, "FSDirectory");
-    directoryMetrics.setTag("sessionId", conf.get(DFSConfigKeys.DFS_METRICS_SESSION_ID_KEY));
-  }
-
-=======
->>>>>>> 8d93e39e
   void loadFSImage(Collection<URI> dataDirs,
                    Collection<URI> editsDirs,
                    StartupOption startOpt) 
@@ -467,15 +452,12 @@
       if (dst.equals(src)) {
         return true;
       }
-<<<<<<< HEAD
-=======
       if (srcInode.isLink() && 
           dst.equals(((INodeSymlink)srcInode).getLinkValue())) {
         throw new FileAlreadyExistsException(
             "Cannot rename symlink "+src+" to its target "+dst);
       }
       
->>>>>>> 8d93e39e
       // dst cannot be directory or a file under src
       if (dst.startsWith(src) && 
           dst.charAt(src.length()) == Path.SEPARATOR_CHAR) {
@@ -487,11 +469,7 @@
       
       byte[][] dstComponents = INode.getPathComponents(dst);
       INode[] dstInodes = new INode[dstComponents.length];
-<<<<<<< HEAD
-      rootDir.getExistingPathINodes(dstComponents, dstInodes);
-=======
       rootDir.getExistingPathINodes(dstComponents, dstInodes, false);
->>>>>>> 8d93e39e
       if (dstInodes[dstInodes.length-1] != null) {
         NameNode.stateChangeLog.warn("DIR* FSDirectory.unprotectedRenameTo: "
                                      +"failed to rename "+src+" to "+dst+ 
@@ -519,37 +497,6 @@
               + "failed to rename " + src + " to " + dst
               + " because the source can not be removed");
           return false;
-<<<<<<< HEAD
-        }
-        srcChildName = srcChild.getLocalName();
-        srcChild.setLocalName(dstComponents[dstInodes.length-1]);
-        
-        // add src to the destination
-        dstChild = addChildNoQuotaCheck(dstInodes, dstInodes.length - 1,
-            srcChild, -1, false);
-        if (dstChild != null) {
-          srcChild = null;
-          if (NameNode.stateChangeLog.isDebugEnabled()) {
-            NameNode.stateChangeLog.debug("DIR* FSDirectory.unprotectedRenameTo: " + src
-                    + " is renamed to " + dst);
-          }
-          // update modification time of dst and the parent of src
-          srcInodes[srcInodes.length-2].setModificationTime(timestamp);
-          dstInodes[dstInodes.length-2].setModificationTime(timestamp);
-          return true;
-        }
-      } finally {
-        if (dstChild == null && srcChild != null) {
-          // put it back
-          srcChild.setLocalName(srcChildName);
-          addChildNoQuotaCheck(srcInodes, srcInodes.length - 1, srcChild, -1,
-              false);
-        }
-      }
-      NameNode.stateChangeLog.warn("DIR* FSDirectory.unprotectedRenameTo: "
-          +"failed to rename "+src+" to "+dst);
-      return false;
-=======
         }
         srcChildName = srcChild.getLocalName();
         srcChild.setLocalName(dstComponents[dstInodes.length-1]);
@@ -754,7 +701,6 @@
       NameNode.stateChangeLog.warn("DIR* FSDirectory.unprotectedRenameTo: "
           + "failed to rename " + src + " to " + dst);
       throw new IOException("rename from " + src + " to " + dst + " failed.");
->>>>>>> 8d93e39e
     }
   }
 
@@ -1312,8 +1258,6 @@
       updateCount(inodes, numOfINodes, nsDelta, dsDelta, false);
     } catch (QuotaExceededException e) {
       NameNode.LOG.warn("FSDirectory.updateCountNoQuotaCheck - unexpected ", e);
-<<<<<<< HEAD
-=======
     }
   }
   
@@ -1332,7 +1276,6 @@
         INodeDirectoryWithQuota node =(INodeDirectoryWithQuota)inodes[i]; 
         node.unprotectedUpdateNumItemsInTree(nsDelta, dsDelta);
       }
->>>>>>> 8d93e39e
     }
   }
   
@@ -1484,13 +1427,10 @@
       // Do not check quota if edits log is still being processed
       return;
     }
-<<<<<<< HEAD
-=======
     if (nsDelta <= 0 && dsDelta <= 0) {
       // if quota is being freed or not being consumed
       return;
     }
->>>>>>> 8d93e39e
     if (pos>inodes.length) {
       pos = inodes.length;
     }
@@ -1533,12 +1473,6 @@
     for(int i =0;srcInodes[i] == dstInodes[i]; i++) {
       commonAncestor = srcInodes[i];
     }
-<<<<<<< HEAD
-    INode.DirCounts counts = new INode.DirCounts();
-    srcInode.spaceConsumedInTree(counts);
-    verifyQuota(dstInodes, dstInodes.length - 1, counts.getNsCount(),
-            counts.getDsCount(), commonAncestor);
-=======
     INode.DirCounts srcCounts = new INode.DirCounts();
     srcInode.spaceConsumedInTree(srcCounts);
     long nsDelta = srcCounts.getNsCount();
@@ -1554,7 +1488,6 @@
     }
     verifyQuota(dstInodes, dstInodes.length - 1, nsDelta, dsDelta,
         commonAncestor);
->>>>>>> 8d93e39e
   }
   
   /** Add a node child to the inodes at index pos. 
@@ -1570,12 +1503,9 @@
     }
     updateCount(pathComponents, pos, counts.getNsCount(), childDiskspace,
         checkQuota);
-<<<<<<< HEAD
-=======
     if (pathComponents[pos-1] == null) {
       throw new NullPointerException("Panic: parent does not exist");
     }
->>>>>>> 8d93e39e
     T addedNode = ((INodeDirectory)pathComponents[pos-1]).addChild(
         child, inheritPermission);
     if (addedNode == null) {
